--- conflicted
+++ resolved
@@ -45,8 +45,7 @@
 
     def set_layout_version(self, version: int) -> None:
         self.s.setValue("ui/layout_version", version)
-
-<<<<<<< HEAD
+        
     # profile
     def profile_path(self) -> str | None:
         return self.s.value("profile/path", None, type=str)
@@ -57,7 +56,5 @@
         else:
             self.s.setValue("profile/path", path)
 
-=======
->>>>>>> 148131bd
 
 settings = Settings()