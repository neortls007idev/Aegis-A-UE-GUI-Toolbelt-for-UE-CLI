from __future__ import annotations

import subprocess
import sys
from pathlib import Path
from typing import Callable, Optional

from PySide6.QtCore import Qt
from PySide6.QtGui import QGuiApplication
from PySide6.QtWidgets import (
    QAbstractItemView,
    QCheckBox,
    QFileDialog,
    QGroupBox,
    QHBoxLayout,
    QInputDialog,
    QLabel,
    QLineEdit,
    QListWidget,
    QListWidgetItem,
    QPushButton,
    QTableWidget,
    QTableWidgetItem,
    QTextEdit,
    QVBoxLayout,
    QWidget,
    QSizePolicy,
)

from aegis.core.profile import Profile
from aegis.core.task_runner import TaskRunner
from aegis.modules.uaft import Uaft


DEFAULT_CMD_FILE = Path(__file__).resolve().parents[3] / "UECommandline.txt"
if DEFAULT_CMD_FILE.exists():
    DEFAULT_TRACE_ARGS = DEFAULT_CMD_FILE.read_text(encoding="utf-8").strip()
else:
    DEFAULT_TRACE_ARGS = (
        "-tracehost=127.0.0.1 -trace=Bookmark,Frame,CPU,GPU,LoadTime,File "
        "-cpuprofilertrace -statnamedevents -filetrace -loadtimetrace"
    )
MEMORY_TRACE_HINT = "Add -trace=default,memory for Memory Insights (Dev build)"


class UaftPanel(QWidget):
    """UI helper around UnrealAndroidFileTool."""

    def __init__(
        self,
        runner: TaskRunner,
        log_cb: Callable[[str, str], None],
        parent: QWidget | None = None,
    ) -> None:
        super().__init__(parent)
        self.runner = runner
        self.log = log_cb
        self.profile: Profile | None = None
        self.uaft_path: Path | None = None
        self.insights_path: Path | None = None
        self.uaft: Uaft | None = None

        # Paths
        self.uaft_label = QLabel("UAFT: (not found)")
        self.uaft_label.setTextInteractionFlags(Qt.TextSelectableByMouse)
        self.insights_label = QLabel("Unreal Insights: (not found)")
        self.insights_label.setTextInteractionFlags(Qt.TextSelectableByMouse)
        self.build_uaft_btn = QPushButton("Build UAFT")
        self.build_uaft_btn.clicked.connect(self._build_uaft)
        self.build_insights_btn = QPushButton("Build Unreal Insights")
        self.build_insights_btn.clicked.connect(self._build_insights)

        # Connection + packages
        self.security_token = QLineEdit()
        self.port = QLineEdit()
        self.port.setPlaceholderText("57099")
        self.serial = QLineEdit()
        self.serial.setPlaceholderText("auto from device list")
        self.ip = QLineEdit("127.0.0.1")
        self.package = QLineEdit()
        self.package.setPlaceholderText("e.g. com.company.game")

        self.btn_list_devices = QPushButton("List Devices")
        self.btn_list_packages = QPushButton("List Packages")

        self.device_table = QTableWidget(0, 3)
        self.device_table.setHorizontalHeaderLabels(["Make", "Model", "Serial"])
        self.device_table.horizontalHeader().setStretchLastSection(True)
        self.device_table.setSelectionBehavior(QAbstractItemView.SelectRows)
        self.device_table.setSelectionMode(QAbstractItemView.SingleSelection)
        self.device_table.setMinimumHeight(160)

        self.pkg_list = QListWidget()
        self.pkg_list.setSelectionMode(QListWidget.SingleSelection)
        self.pkg_list.setMinimumHeight(120)

        # Trace args
        self.trace_args = QTextEdit()
        self.trace_args.setPlainText(DEFAULT_TRACE_ARGS)
        self.trace_args.setPlaceholderText(MEMORY_TRACE_HINT)
        self.trace_args.setToolTip(MEMORY_TRACE_HINT)
        self.btn_write_cmd = QPushButton("Generate and Push UECommandLine.txt")

        # Traces
        self.btn_refresh_traces = QPushButton("Refresh Traces")
        self.trace_list = QListWidget()
        self.trace_list.setSelectionMode(QListWidget.SingleSelection)
        self.trace_list.setMinimumHeight(160)
        self.pull_dir = QLineEdit()
<<<<<<< HEAD
        # show long paths without exceeding the screen width
        char_width = self.pull_dir.fontMetrics().horizontalAdvance("x")
        target = char_width * 250
        screen = QGuiApplication.primaryScreen()
        if screen:
            max_width = max(0, screen.availableGeometry().width() - 400)
            self.pull_dir.setMinimumWidth(min(target, max_width))
        else:
            self.pull_dir.setMinimumWidth(target)
=======
        self.pull_dir.setMinimumContentsLength(250)
>>>>>>> 23fb09bf
        self.pull_dir.setSizePolicy(QSizePolicy.Expanding, QSizePolicy.Preferred)
        self.pull_base: Path | None = None
        self.btn_choose_dir = QPushButton("Choose Folder…")
        self.chk_auto_path = QCheckBox("Auto path")
        self.chk_auto_path.setChecked(True)
        self.chk_auto_path.setToolTip("Path will change on device selection")
        self.btn_pull = QPushButton("Pull Selected Trace")
        self.chk_open_insights = QCheckBox("Open in Unreal Insights after pull")

        self._build_layout()
        self._connect_signals()
        self.build_uaft_btn.hide()
        self.build_insights_btn.hide()

    # ----- Layout helpers -----
    def _build_layout(self) -> None:
        root = QVBoxLayout(self)
        root.addWidget(self.uaft_label)
        root.addWidget(self.build_uaft_btn)
        root.addSpacing(8)
        root.addWidget(self.insights_label)
        root.addWidget(self.build_insights_btn)

        box_conn = QGroupBox("Connection")
        lc = QVBoxLayout()
        lc.addLayout(
            self._row(
                [
                    QLabel("Security Token:"),
                    self.security_token,
                    QLabel("Port:"),
                    self.port,
                ]
            )
        )
        lc.addLayout(
            self._row(
                [
                    QLabel("Device Serial:"),
                    self.serial,
                    QLabel("or IP:"),
                    self.ip,
                    QLabel("Package:"),
                    self.package,
                ]
            )
        )
        lc.addLayout(self._row([self.btn_list_devices, self.btn_list_packages]))
        lc.addWidget(self.device_table)
        lc.addWidget(self.pkg_list)
        box_conn.setLayout(lc)
        root.addWidget(box_conn)

        box_args = QGroupBox("Command Line Arguments/Trace Arguments")
        la = QVBoxLayout()
        la.addWidget(self.trace_args)
        la.addWidget(self.btn_write_cmd)
        box_args.setLayout(la)
        root.addWidget(box_args)

        box_traces = QGroupBox("Traces on Device")
        lt = QVBoxLayout()
        lt.addWidget(self.btn_refresh_traces)
        lt.addWidget(self.trace_list)
        lt.addLayout(
            self._row(
                [
                    QLabel("Pull to:"),
                    self.pull_dir,
                    self.btn_choose_dir,
                    self.chk_auto_path,
                    self.btn_pull,
                    self.chk_open_insights,
                ]
            )
        )
        box_traces.setLayout(lt)
        root.addWidget(box_traces)

        root.addStretch(1)

    def _row(self, widgets: list[QWidget]) -> QHBoxLayout:
        h = QHBoxLayout()
        for w in widgets:
            h.addWidget(w)
        h.addStretch(1)
        return h

    def _connect_signals(self) -> None:
        self.btn_list_devices.clicked.connect(self._list_devices)
        self.btn_list_packages.clicked.connect(self._list_packages)
        self.device_table.itemSelectionChanged.connect(self._device_selected)
        self.pkg_list.itemClicked.connect(lambda it: self.package.setText(it.text()))
        self.btn_write_cmd.clicked.connect(self._write_cmd)
        self.btn_refresh_traces.clicked.connect(self._refresh_traces)
        self.btn_choose_dir.clicked.connect(self._choose_dir)
        self.btn_pull.clicked.connect(self._pull_trace)
        self.chk_auto_path.toggled.connect(lambda _checked: self._device_selected())

    # ----- Profile -----
    def update_profile(self, profile: Optional[Profile]) -> None:
        self.profile = profile
        self._scan()
        self._apply_project_prefix()
        self._load_security_token()
        self._apply_pull_base()
        self._device_selected()

    def _apply_project_prefix(self) -> None:
        if not self.profile:
            self.trace_args.setPlainText(DEFAULT_TRACE_ARGS)
            return
        proj = self.profile.project_dir.name
        prefix = f"../../../{proj}/{proj}.uproject "
        self.trace_args.setPlainText(prefix + DEFAULT_TRACE_ARGS)

    def _apply_pull_base(self) -> None:
        if self.profile:
            self.pull_base = self.profile.project_dir / "UEInsights"
        else:
            self.pull_base = Path.home() / "UEInsights"
        self.pull_dir.setText(str(self.pull_base))

    def _load_security_token(self) -> None:
        self.security_token.clear()
        if not self.uaft:
            return
        token = self.uaft.security_token()
        if token:
            self.security_token.setText(token)

    def _scan(self) -> None:
        self.uaft_path = None
        self.insights_path = None
        if self.uaft:
            self.uaft.stop()
        self.uaft = None
        if not self.profile:
            self.uaft_label.setText("UAFT: (no profile)")
            self.insights_label.setText("Unreal Insights: (no profile)")
            self.build_uaft_btn.hide()
            self.build_insights_btn.hide()
            return

        engine_root = self.profile.engine_root
        self.uaft_path = next(engine_root.rglob("UnrealAndroidFileTool.exe"), None)
        if not self.uaft_path:
            self.uaft_path = next(engine_root.rglob("UnrealAndroidFileTool"), None)
        self.insights_path = next(engine_root.rglob("UnrealInsights.exe"), None)
        if not self.insights_path:
            self.insights_path = next(engine_root.rglob("UnrealInsights"), None)

        self.uaft = (
            Uaft(self.uaft_path, project_dir=self.profile.project_dir)
            if self.uaft_path
            else None
        )
        self.uaft_label.setText(
            f"UAFT: {self.uaft_path}" if self.uaft_path else "UAFT: (not found)"
        )
        self.insights_label.setText(
            f"Unreal Insights: {self.insights_path}"
            if self.insights_path
            else "Unreal Insights: (not found)"
        )
        self.build_uaft_btn.setVisible(self.uaft_path is None)
        self.build_insights_btn.setVisible(self.insights_path is None)

    # ----- Helpers -----
    def _require_uaft(self) -> Uaft | None:
        if not self.uaft:
            self.log("[uaft] UAFT not found", "error")
            return None
        return self.uaft

    def _log_cmd(self, argv: list[str], token: str | None) -> None:
        shown = ["<redacted>" if token and a == token else a for a in argv]
        self.log(f"[uaft] {' '.join(shown)}", "info")

    def _adb_device_info(self, serial: str) -> tuple[str, str]:
        try:
            make = subprocess.run(
                ["adb", "-s", serial, "shell", "getprop", "ro.product.manufacturer"],
                capture_output=True,
                text=True,
                check=False,
            ).stdout.strip()
            model = subprocess.run(
                ["adb", "-s", serial, "shell", "getprop", "ro.product.model"],
                capture_output=True,
                text=True,
                check=False,
            ).stdout.strip()
            return make or "?", model or serial
        except Exception:
            return "?", serial

    # ----- Actions -----
    def _list_devices(self) -> None:
        uaft = self._require_uaft()
        if not uaft:
            return
        lines: list[str] = []
        argv = uaft.devices_argv()
        self.log(f"[uaft] {' '.join(argv)}", "info")
        try:
            self.runner.start(
                argv,
                on_stdout=lines.append,
                on_stderr=lambda s: self.log(f"[uaft] {s}", "error"),
                on_exit=lambda code: self._on_devices_exit(code, lines),
            )
        except Exception as e:  # pragma: no cover - subprocess failures
            self.log(f"[uaft] {e}", "error")

    def _on_devices_exit(self, code: int, lines: list[str]) -> None:
        if code != 0:
            self.log(f"[uaft] exit code {code}", "error")
            return
        devs = Uaft.parse_devices(lines)
        self.device_table.setRowCount(0)
        for serial in devs:
            make, model = self._adb_device_info(serial)
            row = self.device_table.rowCount()
            self.device_table.insertRow(row)
            self.device_table.setItem(row, 0, QTableWidgetItem(make))
            self.device_table.setItem(row, 1, QTableWidgetItem(model))
            self.device_table.setItem(row, 2, QTableWidgetItem(serial))
        if devs:
            self.device_table.selectRow(0)
            self.serial.setText(devs[0])
            self._device_selected()
        self.log(f"[uaft] found {len(devs)} device(s)", "info")

    def _device_selected(self) -> None:
        row = self.device_table.currentRow()
        if row >= 0:
            serial = self.device_table.item(row, 2).text()
            self.serial.setText(serial)
            make = self.device_table.item(row, 0).text()
            model = self.device_table.item(row, 1).text()
            if self.pull_base and self.chk_auto_path.isChecked():
                make_safe = make.replace(" ", "_")
                model_safe = model.replace(" ", "_")
                self.pull_dir.setText(str(self.pull_base / f"{make_safe}_{model_safe}"))

    def _list_packages(self) -> None:
        uaft = self._require_uaft()
        if not uaft:
            return
        dev = self.serial.text().strip() or None
        lines: list[str] = []
        argv = uaft.packages_argv(dev)
        self.log(f"[uaft] {' '.join(argv)}", "info")
        try:
            self.runner.start(
                argv,
                on_stdout=lines.append,
                on_stderr=lambda s: self.log(f"[uaft] {s}", "error"),
                on_exit=lambda code: self._on_packages_exit(code, lines),
            )
        except Exception as e:
            self.log(f"[uaft] {e}", "error")

    def _on_packages_exit(self, code: int, lines: list[str]) -> None:
        if code != 0:
            self.log(f"[uaft] exit code {code}", "error")
            return
        pkgs = Uaft.parse_packages(lines)
        self.pkg_list.clear()
        for p in pkgs:
            self.pkg_list.addItem(QListWidgetItem(p))
        if pkgs:
            self.pkg_list.setCurrentRow(0)
            self.package.setText(pkgs[0])
        self.log(f"[uaft] found {len(pkgs)} package(s)", "info")

    def _write_cmd(self) -> None:
        uaft = self._require_uaft()
        if not uaft:
            return
        serial = self.serial.text().strip() or None
        ip = None if serial else (self.ip.text().strip() or None)
        port = self.port.text().strip() or None
        pkg = self.package.text().strip()
        token = self.security_token.text().strip() or None
        if not token:
            token, ok = QInputDialog.getText(
                self,
                "Security Token Required",
                (
                    "Security token not configured.\n"
                    "Enter the token from Project Settings → Plugins → Android File Server"
                    " → Packaging or Config/DefaultGame.ini"
                ),
            )
            if not ok or not token:
                self.log("[uaft] Security token required", "error")
                return
            self.security_token.setText(token)
        if not pkg:
            self.log("[uaft] Package is required", "error")
            return
        content = self.trace_args.toPlainText().strip()
        if not content:
            self.log("[uaft] Trace arguments required", "error")
            return
        tmp = Path.home() / "UECommandLine.txt"
        tmp.write_text(content, encoding="utf-8")
        argv = uaft.push_commandfile_argv(serial, ip, port, pkg, token, str(tmp))
        self._log_cmd(argv, token)
        try:
            self.runner.start(
                argv,
                on_stdout=lambda s: self.log(f"[uaft] {s}", "info"),
                on_stderr=lambda s: self.log(f"[uaft] {s}", "error"),
                on_exit=lambda code: self.log(
                    f"[uaft] exit code {code}", "success" if code == 0 else "error"
                ),
            )
        except Exception as e:
            self.log(f"[uaft] {e}", "error")

    def _refresh_traces(self) -> None:
        uaft = self._require_uaft()
        if not uaft:
            return
        serial = self.serial.text().strip() or None
        ip = None if serial else (self.ip.text().strip() or None)
        port = self.port.text().strip() or None
        pkg = self.package.text().strip()
        token = self.security_token.text().strip() or None
        if not pkg:
            self.log("[uaft] Package is required", "error")
            return
        lines: list[str] = []
        argv = uaft.list_traces_argv(serial, ip, port, pkg, token)
        self._log_cmd(argv, token)
        try:
            self.runner.start(
                argv,
                on_stdout=lines.append,
                on_stderr=lambda s: self.log(f"[uaft] {s}", "error"),
                on_exit=lambda code: self._on_traces_exit(code, lines),
            )
        except Exception as e:
            self.log(f"[uaft] {e}", "error")

    def _on_traces_exit(self, code: int, lines: list[str]) -> None:
        if code != 0:
            self.log(f"[uaft] exit code {code}", "error")
            return
        traces = Uaft.parse_traces(lines)
        self.trace_list.clear()
        for f in traces:
            self.trace_list.addItem(QListWidgetItem(f))
        self.log(f"[uaft] found {len(traces)} trace(s)", "info")

    def _choose_dir(self) -> None:
        d = QFileDialog.getExistingDirectory(
            self, "Choose destination folder", self.pull_dir.text()
        )
        if d:
            self.pull_dir.setText(d)

    def _pull_trace(self) -> None:
        uaft = self._require_uaft()
        if not uaft:
            return
        item = self.trace_list.currentItem()
        if not item:
            self.log("[uaft] Select a trace first", "error")
            return
        serial = self.serial.text().strip() or None
        ip = None if serial else (self.ip.text().strip() or None)
        port = self.port.text().strip() or None
        pkg = self.package.text().strip()
        token = self.security_token.text().strip() or None
        remote = item.text()
        dest = Path(self.pull_dir.text().strip())
        argv = uaft.pull_trace_argv(serial, ip, port, pkg, token, remote, dest)
        local_path = dest / Path(remote).name
        self._log_cmd(argv, token)
        try:
            self.runner.start(
                argv,
                on_stdout=lambda s: self.log(f"[uaft] {s}", "info"),
                on_stderr=lambda s: self.log(f"[uaft] {s}", "error"),
                on_exit=lambda code: self._on_pull_exit(code, local_path),
            )
        except Exception as e:
            self.log(f"[uaft] {e}", "error")

    def _on_pull_exit(self, code: int, local: Path) -> None:
        if code != 0:
            self.log(f"[uaft] exit code {code}", "error")
            return
        self.log(f"[uaft] Pulled {local}", "success")
        if self.chk_open_insights.isChecked() and self.insights_path:
            self._open_insights(local)

    def _open_insights(self, trace_path: Path) -> None:
        exe = self.insights_path
        if not exe or not exe.exists():
            self.log("[insights] Unreal Insights not found", "error")
            return
        try:
            subprocess.Popen([str(exe), str(trace_path)], shell=False)
            self.log("[insights] Launched Unreal Insights", "info")
        except Exception as e:  # pragma: no cover - external tool failures
            self.log(f"[insights] {e}", "error")

    # ----- Build -----
    def _build_uaft(self) -> None:
        if not self.profile:
            self.log("[uaft] No profile selected", "error")
            return
        script_name = "RunUAT.bat" if sys.platform == "win32" else "RunUAT.sh"
        script = (
            self.profile.engine_root / "Engine" / "Build" / "BatchFiles" / script_name
        )
        argv = [str(script), "BuildUAFT"]
        self._run(argv, "uaft")

    def _build_insights(self) -> None:
        if not self.profile:
            self.log("[insights] No profile selected", "error")
            return
        script_name = "RunUAT.bat" if sys.platform == "win32" else "RunUAT.sh"
        script = (
            self.profile.engine_root / "Engine" / "Build" / "BatchFiles" / script_name
        )
        argv = [str(script), "BuildUnrealInsights"]
        self._run(argv, "insights")

    def _run(self, argv: list[str], tag: str) -> None:
        self.log(f"[{tag}] {' '.join(argv)}", "info")
        try:
            self.runner.start(
                argv,
                on_stdout=lambda s: self.log(f"[{tag}] {s}", "info"),
                on_stderr=lambda s: self.log(f"[{tag}] {s}", "error"),
                on_exit=lambda code: self.log(
                    f"[{tag}] exit code {code}", "success" if code == 0 else "error"
                ),
            )
        except Exception as e:  # pragma: no cover - subprocess failures
            self.log(f"[{tag}] {e}", "error")<|MERGE_RESOLUTION|>--- conflicted
+++ resolved
@@ -107,7 +107,7 @@
         self.trace_list.setSelectionMode(QListWidget.SingleSelection)
         self.trace_list.setMinimumHeight(160)
         self.pull_dir = QLineEdit()
-<<<<<<< HEAD
+
         # show long paths without exceeding the screen width
         char_width = self.pull_dir.fontMetrics().horizontalAdvance("x")
         target = char_width * 250
@@ -117,9 +117,6 @@
             self.pull_dir.setMinimumWidth(min(target, max_width))
         else:
             self.pull_dir.setMinimumWidth(target)
-=======
-        self.pull_dir.setMinimumContentsLength(250)
->>>>>>> 23fb09bf
         self.pull_dir.setSizePolicy(QSizePolicy.Expanding, QSizePolicy.Preferred)
         self.pull_base: Path | None = None
         self.btn_choose_dir = QPushButton("Choose Folder…")
