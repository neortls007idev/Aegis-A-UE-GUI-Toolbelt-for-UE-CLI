from __future__ import annotations

import sys
import shlex
from dataclasses import dataclass
from pathlib import Path
from typing import Callable, Optional, Set
import shutil

from PySide6.QtCore import Signal, Qt
from PySide6.QtWidgets import (
    QHBoxLayout,
    QInputDialog,
    QLabel,
    QListWidget,
    QListWidgetItem,
    QPushButton,
    QVBoxLayout,
    QWidget,
    QProgressBar,
    QAbstractItemView,
    QTableWidget,
    QTableWidgetItem,
    QDialog,
    QCheckBox,
    QGroupBox,
)

from aegis.core.profile import Profile
from aegis.core.task_runner import TaskRunner
from aegis.modules.ubt import Ubt
from aegis.modules.uat import Uat
from aegis.ui.widgets.manual_override_dialog import (
    ManualOverrideDialog,
    BUILD_COOK_RUN_SWITCHES,
)


# Include server and editor configurations by default
DEFAULT_CONFIGS = [
    "Debug",
    "DebugGame",
    "DebugServer",
    "DebugEditor",
    "Development",
    "DevelopmentServer",
    "DevelopmentEditor",
    "Test",
    "TestServer",
    "TestEditor",
    "Shipping",
    "ShippingServer",
    "ShippingEditor",
]

# Mac is included for editor builds
DEFAULT_PLATFORMS = ["Win64", "Linux", "Mac", "Android"]

# Tasks that support manual command editing
EDITABLE_TAGS = {
<<<<<<< HEAD
    "build",
    "clean",
    "rebuild",
=======
>>>>>>> c32ca0a5
    "cook",
    "stage",
    "package",
    "ddc-build",
    "ddc-clean",
    "ddc-rebuild",
}


@dataclass
class QueuedTask:
    tag: str
    config: str
    platform: str
    item: QListWidgetItem
    widget: QWidget
    bar: QProgressBar
    edit: QCheckBox
    clean: bool = False
    cmd_override: str | None = None


class BatchBuilderPanel(QWidget):
    """Batch builder UI with queued tasks and progress tracking."""

    batch_started = Signal(int)
    batch_progress = Signal(int)
    batch_finished = Signal()
    tasks_changed = Signal()

    def __init__(
        self,
        runner: TaskRunner,
        log_cb: Callable[[str, str], None],
        parent: QWidget | None = None,
    ) -> None:
        super().__init__(parent)
        self.runner = runner
        self.log = log_cb
        self.profile: Profile | None = None
        self.ubt: Ubt | None = None
        self.uat: Uat | None = None

        self.tasks: list[QueuedTask] = []
        self.current_index = -1
        self.cancel_requested = False

        main_layout = QVBoxLayout(self)

        path_layout = QHBoxLayout()
        self.ubt_label = QLabel("UBT: (not found)")
        self.ubt_label.setTextInteractionFlags(Qt.TextSelectableByMouse)
        self.uat_label = QLabel("UAT: (not found)")
        self.uat_label.setTextInteractionFlags(Qt.TextSelectableByMouse)
        path_layout.addWidget(self.ubt_label)
        path_layout.addSpacing(8)
        path_layout.addWidget(self.uat_label)
        path_layout.addStretch(1)
        main_layout.addLayout(path_layout)

        layout = QHBoxLayout()
        main_layout.addLayout(layout)

        # ----- Configs -----
        cfg_layout = QVBoxLayout()
        cfg_layout.addWidget(QLabel("Config"))
        self.config_list = QListWidget()
        self.config_list.setSelectionMode(QListWidget.SingleSelection)
        self.config_list.currentTextChanged.connect(self._on_config_changed)
        cfg_layout.addWidget(self.config_list)
        btn_add_cfg = QPushButton("Add…")
        btn_add_cfg.clicked.connect(self._add_config)
        cfg_layout.addWidget(btn_add_cfg)
        layout.addLayout(cfg_layout)

        # ----- Platforms -----
        plat_layout = QVBoxLayout()
        plat_layout.addWidget(QLabel("Platform"))
        self.platform_list = QListWidget()
        self.platform_list.setSelectionMode(QListWidget.SingleSelection)
        plat_layout.addWidget(self.platform_list)
        btn_add_plat = QPushButton("Add…")
        btn_add_plat.clicked.connect(self._add_platform)
        plat_layout.addWidget(btn_add_plat)
        layout.addLayout(plat_layout)

        # ----- Overrides -----
        over_group = QGroupBox("Manual Overrides")
        over_layout = QVBoxLayout(over_group)

        uat_group = QGroupBox("UAT (BuildCookRun)")
        uat_layout = QVBoxLayout(uat_group)
        self.uat_override_table = QTableWidget(0, 2)
        self.uat_override_table.setHorizontalHeaderLabels(["Switch", "Value"])
        self.uat_override_table.horizontalHeader().setStretchLastSection(True)
        uat_layout.addWidget(self.uat_override_table)
        row = QHBoxLayout()
        btn_add_override = QPushButton("Add…")
        btn_add_override.clicked.connect(self._add_uat_override)
        btn_remove_override = QPushButton("Remove")
        btn_remove_override.clicked.connect(self._remove_uat_override)
        row.addWidget(btn_add_override)
        row.addWidget(btn_remove_override)
        uat_layout.addLayout(row)

        over_layout.addWidget(uat_group)
        layout.addWidget(over_group)

        # ----- Actions -----
        act_layout = QVBoxLayout()
        btn_clean = QPushButton("Clean")
        btn_build = QPushButton("Build")
        btn_rebuild = QPushButton("Rebuild")
        btn_cook = QPushButton("Cook")
        btn_stage = QPushButton("Stage")
        btn_package = QPushButton("Package")
        btn_ddc_build = QPushButton("Build DDC")
        btn_ddc_clean = QPushButton("Clean DDC")
        btn_ddc_rebuild = QPushButton("Rebuild DDC")
        for text, btn in [
            ("clean", btn_clean),
            ("build", btn_build),
            ("rebuild", btn_rebuild),
            ("cook", btn_cook),
            ("stage", btn_stage),
            ("package", btn_package),
            ("ddc-build", btn_ddc_build),
            ("ddc-clean", btn_ddc_clean),
            ("ddc-rebuild", btn_ddc_rebuild),
        ]:
            act_layout.addWidget(btn)
            btn.clicked.connect(lambda _, t=text: self._queue_task(t))
        act_layout.addStretch()
        layout.addLayout(act_layout)

        # ----- Queue -----
        queue_layout = QVBoxLayout()
        queue_layout.addWidget(QLabel("Queued Tasks"))
        self.task_list = QListWidget()
        self.task_list.setSelectionMode(QAbstractItemView.SingleSelection)
        queue_layout.addWidget(self.task_list)
        row = QHBoxLayout()
        btn_up = QPushButton("Up")
        btn_down = QPushButton("Down")
        btn_remove = QPushButton("Remove")
        btn_edit_all = QPushButton("Edit All")
        btn_start = QPushButton("Start")
        btn_cancel = QPushButton("Cancel")
        btn_up.clicked.connect(lambda: self._move_task(-1))
        btn_down.clicked.connect(lambda: self._move_task(1))
        btn_remove.clicked.connect(self._remove_task)
        btn_edit_all.clicked.connect(self._check_all_edits)
        btn_start.clicked.connect(self._start_batch)
        btn_cancel.clicked.connect(self.cancel_batch)
        for b in (
            btn_up,
            btn_down,
            btn_remove,
            btn_edit_all,
            btn_start,
            btn_cancel,
        ):
            row.addWidget(b)
        queue_layout.addLayout(row)
        layout.addLayout(queue_layout)

    # ----- Profile -----
    def update_profile(self, profile: Profile | None) -> None:
        self.profile = profile
        self.ubt = Ubt(profile.engine_root, profile.project_dir) if profile else None
        self.uat = Uat(profile.engine_root, profile.project_dir) if profile else None
        self.config_list.clear()
        self.platform_list.clear()
        self.uat_override_table.setRowCount(0)
        if not profile:
            cfgs = DEFAULT_CONFIGS
            plats = DEFAULT_PLATFORMS
            self.ubt_label.setText("UBT: (no profile)")
            self.uat_label.setText("UAT: (no profile)")
        else:
            cfgs = profile.build_configs or DEFAULT_CONFIGS
            plats = profile.build_platforms or DEFAULT_PLATFORMS
            try:
                self.ubt_label.setText(f"UBT: {self.ubt.exe()}")
            except Exception:
                self.ubt_label.setText("UBT: (not found)")
            try:
                self.uat_label.setText(f"UAT: {self.uat.exe()}")
            except Exception:
                self.uat_label.setText("UAT: (not found)")
        for c in cfgs:
            self.config_list.addItem(QListWidgetItem(c))
        for p in plats:
            self.platform_list.addItem(QListWidgetItem(p))
        if self.config_list.count():
            self.config_list.setCurrentRow(0)

    # ----- Configs/Platforms -----
    def _add_config(self) -> None:
        name, ok = QInputDialog.getText(self, "Add Config", "Config name:")
        if ok and name:
            self.config_list.addItem(QListWidgetItem(name))
            if self.profile:
                self.profile.build_configs = self._current_configs()

    def _add_platform(self) -> None:
        name, ok = QInputDialog.getText(self, "Add Platform", "Platform name:")
        if ok and name:
            self.platform_list.addItem(QListWidgetItem(name))
            if self.profile:
                self.profile.build_platforms = self._current_platforms()

    def _current_configs(self) -> list[str]:
        return [
            self.config_list.item(i).text() for i in range(self.config_list.count())
        ]

    def _current_platforms(self) -> list[str]:
        return [
            self.platform_list.item(i).text() for i in range(self.platform_list.count())
        ]

    def _add_uat_override(self) -> None:
        dialog = ManualOverrideDialog(self)
        if dialog.exec() != QDialog.Accepted:
            return
        for switch, value in dialog.selected_overrides():
            row = self.uat_override_table.rowCount()
            self.uat_override_table.insertRow(row)
            self.uat_override_table.setItem(row, 0, QTableWidgetItem(switch))
            self.uat_override_table.setItem(row, 1, QTableWidgetItem(value))
            hint = BUILD_COOK_RUN_SWITCHES.get(switch, "")
            self.uat_override_table.item(row, 0).setToolTip(hint)
            self.uat_override_table.item(row, 1).setToolTip(hint)

    def _remove_uat_override(self) -> None:
        row = self.uat_override_table.currentRow()
        if row != -1:
            self.uat_override_table.removeRow(row)

    def _manual_uat_override_args(self) -> list[str]:
        args: list[str] = []
        for row in range(self.uat_override_table.rowCount()):
            key_item = self.uat_override_table.item(row, 0)
            if not key_item:
                continue
            switch_text = key_item.text().strip()
            if not switch_text:
                continue
            # Normalize to "-switch" and allow an inline "-switch=value" pattern
            inline_value = ""
            if "=" in switch_text:
                switch_part, inline_value = switch_text.split("=", 1)
            else:
                switch_part = switch_text
            switch = "-" + switch_part.lstrip("-")
            val_item = self.uat_override_table.item(row, 1)
            value = val_item.text().strip() if val_item else ""
            if not value:
                value = inline_value.strip()
            if value:
                args.append(f"{switch}={value}")
            else:
                args.append(switch)
        return args

    def _allowed_platforms_for_config(self, cfg: str) -> Optional[Set[str]]:
        if cfg.endswith("Editor"):
            return {"Win64", "Linux", "Mac"}
        return None

    def _on_config_changed(self, text: str) -> None:
        allowed = self._allowed_platforms_for_config(text)
        for i in range(self.platform_list.count()):
            item = self.platform_list.item(i)
            if allowed and item.text() not in allowed:
                item.setHidden(True)
            else:
                item.setHidden(False)

    # ----- Queue management -----
    def _queue_task(self, tag: str) -> None:
        cfg_item = self.config_list.currentItem()
        plat_item = self.platform_list.currentItem()
        if not cfg_item or not plat_item:
            self.log("[batch] Select config and platform", "error")
            return
        if "Editor" in cfg_item.text() and plat_item.text() not in {
            "Win64",
            "Linux",
            "Mac",
        }:
            self.log("[batch] Editor builds require Win64, Linux, or Mac", "error")
            return
        clean = False
        if tag in {"cook", "stage", "package"}:
            mode, ok = QInputDialog.getItem(
                self,
                "Mode",
                "Mode:",
                ["Iterative", "Clean"],
                0,
                False,
            )
            if not ok:
                return
            clean = mode == "Clean"
        widget = QWidget()
        row = QHBoxLayout(widget)
        edit_chk = QCheckBox("Edit")
        edit_chk.setAutoExclusive(False)
        edit_chk.setTristate(False)
        if tag not in EDITABLE_TAGS:
            edit_chk.setEnabled(False)
            edit_chk.setToolTip("Manual edit not available")
        else:
            edit_chk.setToolTip("Edit command before running")
        row.addWidget(edit_chk)
        label = f"{tag} {cfg_item.text()} {plat_item.text()}"
        if clean:
            label += " (clean)"
        row.addWidget(QLabel(label))
        bar = QProgressBar()
        bar.setRange(0, 1)
        bar.setValue(0)
        row.addWidget(bar)
        item = QListWidgetItem()
        item.setSizeHint(widget.sizeHint())
        self.task_list.addItem(item)
        self.task_list.setItemWidget(item, widget)
        task = QueuedTask(
            tag, cfg_item.text(), plat_item.text(), item, widget, bar, edit_chk, clean
        )
        try:
            preview_argv = self._argv_for(task, preview=True)
            item.setToolTip(" ".join(shlex.quote(a) for a in preview_argv))
        except Exception as e:
            self.log(f"[{tag}] {e}", "error")
            self.task_list.takeItem(self.task_list.row(item))
            return
        self.tasks.append(task)
        self.tasks_changed.emit()

    def _move_task(self, delta: int) -> None:
        row = self.task_list.currentRow()
        if row == -1 or row <= self.current_index:
            return
        new_row = row + delta
        if (
            new_row <= self.current_index
            or new_row >= self.task_list.count()
            or new_row < 0
        ):
            return
        task = self.tasks.pop(row)
        self.tasks.insert(new_row, task)
        item = self.task_list.takeItem(row)
        self.task_list.insertItem(new_row, item)
        self.task_list.setItemWidget(item, task.widget)
        self.task_list.setCurrentRow(new_row)
        self.tasks_changed.emit()

    def _remove_task(self) -> None:
        row = self.task_list.currentRow()
        if row == -1 or row <= self.current_index:
            return
        self.tasks.pop(row)
        self.task_list.takeItem(row)
        self.tasks_changed.emit()

    def _check_all_edits(self) -> None:
        """Tick edit boxes for all editable tasks."""
        for task in self.tasks:
            if task.edit.isEnabled():
                task.edit.setChecked(True)
<<<<<<< HEAD
=======

    def _check_all_edits(self) -> None:
        """Tick edit boxes for all editable tasks."""
        for task in self.tasks:
            if task.edit.isEnabled():
                task.edit.setChecked(True)
>>>>>>> c32ca0a5

    def command_preview(self, row: int) -> str:
        if row < 0 or row >= len(self.tasks):
            return ""
        task = self.tasks[row]
        try:
            argv = self._argv_for(task, preview=True)
        except Exception:
            return ""
        cmd = " ".join(shlex.quote(a) for a in argv)
        return task.cmd_override or cmd

    def set_command_override(
        self, row: int, cmd: str | None, *, emit: bool = True
    ) -> None:
        if row < 0 or row >= len(self.tasks):
            return
        task = self.tasks[row]
        task.cmd_override = cmd or None
        if task.cmd_override:
            task.item.setToolTip(task.cmd_override)
        else:
            try:
                argv = self._argv_for(task, preview=True)
                task.item.setToolTip(" ".join(shlex.quote(a) for a in argv))
            except Exception:
                task.item.setToolTip("")
        if emit:
            self.tasks_changed.emit()

    def task_is_editable(self, row: int) -> bool:
        return 0 <= row < len(self.tasks) and self.tasks[row].tag in EDITABLE_TAGS

    def all_command_previews(self) -> list[str]:
        return [self.command_preview(i) for i in range(len(self.tasks))]

    def _start_batch(self) -> None:
        if self.current_index != -1 or not self.tasks:
            return
        for task in self.tasks:
            if task.edit.isChecked():
                try:
                    preview_argv = self._argv_for(task, preview=True)
                    default_cmd = task.cmd_override or " ".join(
                        shlex.quote(a) for a in preview_argv
                    )
                except Exception as e:
                    self.log(f"[{task.tag}] {e}", "error")
                    return
                cmd, ok = QInputDialog.getMultiLineText(
                    self, "Edit Command", "Command:", default_cmd
                )
                if not ok:
                    return
                task.cmd_override = cmd.strip() or None
                if task.cmd_override:
                    task.item.setToolTip(task.cmd_override)
                else:
                    task.item.setToolTip(default_cmd)
                task.edit.setChecked(False)
        self.tasks_changed.emit()
        self.current_index = -1
        self.cancel_requested = False
        self.batch_started.emit(len(self.tasks))
        self._run_next_task()

    def cancel_batch(self) -> None:
        if self.current_index == -1:
            return
        self.cancel_requested = True
        self.runner.cancel()

    def _run_next_task(self) -> None:
        self.current_index += 1
        if self.current_index >= len(self.tasks):
            self.current_index = -1
            self.batch_finished.emit()
            return
        task = self.tasks[self.current_index]
        task.bar.setRange(0, 0)
        if task.cmd_override:
            cmd_str = task.cmd_override
            try:
                argv = shlex.split(cmd_str)
            except ValueError as e:
                self.log(f"[{task.tag}] {e}", "error")
                self._task_done(task, -1)
                return
        else:
            try:
                argv = self._argv_for(task)
            except Exception as e:
                self.log(f"[{task.tag}] {e}", "error")
                self._task_done(task, -1)
                return
            cmd_str = " ".join(shlex.quote(a) for a in argv)
        self.log(f"[batch] {cmd_str}", "info")
        try:
            self.runner.start(
                argv,
                on_stdout=lambda s: self.log(f"[{task.tag}] {s}", "info"),
                on_stderr=lambda s: self.log(f"[{task.tag}] {s}", "error"),
                on_exit=lambda code: self._task_done(task, code),
            )
        except Exception as e:
            self.log(f"[{task.tag}] {e}", "error")
            self._task_done(task, -1)

    def _argv_for(self, task: QueuedTask, preview: bool = False) -> list[str]:
        if not self.profile or not self.ubt:
            raise RuntimeError("No profile loaded")
        if task.tag in {"build", "clean", "rebuild"}:
            target, cfg = self.ubt.guess_target(task.config)
            clean = task.tag != "build"
            return self.ubt.build_argv(target, task.platform, cfg, clean)
        if not self.uat:
            raise RuntimeError("No profile loaded")
        if task.tag == "cook":
            if task.clean and not preview:
                self._clean_dir(self.profile.project_dir / "Saved" / "Cooked")
            argv = self.uat.buildcookrun_argv(
                task.platform,
                task.config,
                cook=True,
                skip_build=True,
            )
            argv += self._manual_uat_override_args()
            return argv
        if task.tag == "stage":
            if task.clean and not preview:
                self._clean_dir(self.profile.project_dir / "Saved" / "Staged")
            argv = self.uat.buildcookrun_argv(
                task.platform,
                task.config,
                stage=True,
                pak=True,
                skip_build=True,
                skip_cook=True,
            )
            argv += self._manual_uat_override_args()
            return argv
        if task.tag == "package":
            if task.clean and not preview:
                self._clean_dir(self.profile.project_dir / "Saved" / "Staged")
            argv = self.uat.buildcookrun_argv(
                task.platform,
                task.config,
                package=True,
                skip_pak=True,
                skip_build=True,
                skip_cook=True,
                skip_stage=True,
            )
            argv += self._manual_uat_override_args()
            return argv
        if task.tag == "ddc-build":
            argv = self.uat.build_ddc_argv(task.platform)
            argv += self._manual_uat_override_args()
            return argv
        if task.tag == "ddc-clean":
            argv = self.uat.build_ddc_argv(task.platform, clean=True)
            argv += self._manual_uat_override_args()
            return argv
        if task.tag == "ddc-rebuild":
            argv = self.uat.rebuild_ddc_argv(task.platform)
            argv += self._manual_uat_override_args()
            return argv
        return [
            sys.executable,
            "-c",
            f"print('{task.tag} {task.config} {task.platform}')",
        ]

    def _clean_dir(self, path: Path) -> None:
        if path.exists():
            shutil.rmtree(path)
        path.mkdir(parents=True, exist_ok=True)

    def _task_done(self, task: QueuedTask, code: int) -> None:
        task.bar.setRange(0, 1)
        task.bar.setValue(1 if code == 0 else 0)
        self.log(f"[{task.tag}] exit code {code}", "success" if code == 0 else "error")
        self.batch_progress.emit(self.current_index + 1)
        if self.cancel_requested:
            self.current_index = -1
            self.batch_finished.emit()
        else:
            self._run_next_task()<|MERGE_RESOLUTION|>--- conflicted
+++ resolved
@@ -58,12 +58,9 @@
 
 # Tasks that support manual command editing
 EDITABLE_TAGS = {
-<<<<<<< HEAD
     "build",
     "clean",
     "rebuild",
-=======
->>>>>>> c32ca0a5
     "cook",
     "stage",
     "package",
@@ -439,16 +436,7 @@
         for task in self.tasks:
             if task.edit.isEnabled():
                 task.edit.setChecked(True)
-<<<<<<< HEAD
-=======
-
-    def _check_all_edits(self) -> None:
-        """Tick edit boxes for all editable tasks."""
-        for task in self.tasks:
-            if task.edit.isEnabled():
-                task.edit.setChecked(True)
->>>>>>> c32ca0a5
-
+                
     def command_preview(self, row: int) -> str:
         if row < 0 or row >= len(self.tasks):
             return ""
