--- conflicted
+++ resolved
@@ -78,18 +78,11 @@
         self.batch_panel.batch_started.connect(self._batch_started)
         self.batch_panel.batch_progress.connect(self._batch_progress)
         self.batch_panel.batch_finished.connect(self._batch_finished)
-<<<<<<< HEAD
         self.command_edit = QTableWidget(0, 3)
         self.command_edit.setHorizontalHeaderLabels(["#", "", "Command"])
         self.command_edit.horizontalHeader().setStretchLastSection(True)
         self.command_edit.setColumnWidth(0, 32)
         self.command_edit.setColumnWidth(1, 24)
-=======
-        self.command_edit = QTableWidget(0, 2)
-        self.command_edit.setHorizontalHeaderLabels(["", "Command"])
-        self.command_edit.horizontalHeader().setStretchLastSection(True)
-        self.command_edit.setColumnWidth(0, 24)
->>>>>>> ededbc41
         self.command_edit.setShowGrid(False)
         self.command_edit.itemChanged.connect(self._command_preview_changed)
         build_tabs = QTabWidget()
@@ -200,7 +193,6 @@
 
     def _refresh_command_edit(self) -> None:
         cmds = self.batch_panel.all_command_previews()
-<<<<<<< HEAD
         self.command_edit.blockSignals(True)
         self.command_edit.setRowCount(len(cmds))
         for i, cmd in enumerate(cmds):
@@ -236,7 +228,6 @@
             self.command_edit.blockSignals(True)
             item.setText(self.batch_panel.command_preview(row))
             self.command_edit.blockSignals(False)
-=======
         self.command_edit.blockSignals(True)
         self.command_edit.setRowCount(len(cmds))
         self.command_edit.setVerticalHeaderLabels(
@@ -271,29 +262,6 @@
             self.command_edit.blockSignals(True)
             item.setText(self.batch_panel.command_preview(row))
             self.command_edit.blockSignals(False)
-=======
-        lines: list[str] = []
-        for i, cmd in enumerate(cmds, start=1):
-            prefix = f"{i}: "
-            if not self.batch_panel.task_is_editable(i - 1):
-                prefix += "[locked] "
-            lines.append(prefix + cmd)
-        text = "\n".join(lines)
-        self.command_edit.blockSignals(True)
-        self.command_edit.setPlainText(text)
-        self.command_edit.blockSignals(False)
-
-    def _command_preview_changed(self) -> None:
-        lines = self.command_edit.toPlainText().splitlines()
-        for i, line in enumerate(lines):
-            if ":" in line:
-                _, cmd_part = line.split(":", 1)
-                cmd = cmd_part.strip()
-            else:
-                cmd = line.strip()
-            if self.batch_panel.task_is_editable(i):
-                self.batch_panel.set_command_override(i, cmd, emit=False)
->>>>>>> ededbc41
         self.batch_panel.tasks_changed.emit()
 
     # ----- Menus -----
