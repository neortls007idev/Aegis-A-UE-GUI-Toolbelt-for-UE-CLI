--- conflicted
+++ resolved
@@ -80,7 +80,6 @@
         act_exit = QAction("Exit", self)
         file_menu.addAction(act_exit)
         act_exit.triggered.connect(self.close)
-<<<<<<< HEAD
 
         view_menu = self.menuBar().addMenu("&View")
         act_reset = QAction("Reset Layout", self)
@@ -119,46 +118,6 @@
         theme_menu.addAction(act_custom)
         act_custom.triggered.connect(self._create_custom_theme)
 
-=======
-
-        view_menu = self.menuBar().addMenu("&View")
-        act_reset = QAction("Reset Layout", self)
-        act_reset.setShortcut("Ctrl+0")
-        view_menu.addAction(act_reset)
-        act_reset.triggered.connect(self._reset_layout)
-
-        tools_menu = self.menuBar().addMenu("&Tools")
-        act_echo = QAction("Echo Test Command", self)
-        tools_menu.addAction(act_echo)
-        act_echo.triggered.connect(self._echo_test)
-
-        profile_menu = self.menuBar().addMenu("&Profile")
-        act_new_profile = QAction("New", self)
-        profile_menu.addAction(act_new_profile)
-        act_new_profile.triggered.connect(self._new_profile)
-        act_open_profile = QAction("Open…", self)
-        profile_menu.addAction(act_open_profile)
-        act_open_profile.triggered.connect(self._open_profile)
-        act_save_profile = QAction("Save", self)
-        profile_menu.addAction(act_save_profile)
-        act_save_profile.triggered.connect(self._save_profile)
-
-        settings_menu = self.menuBar().addMenu("&Settings")
-        theme_menu = settings_menu.addMenu("Load Theme…")
-        act_system = QAction("System", self)
-        theme_menu.addAction(act_system)
-        act_system.triggered.connect(lambda: self._set_theme("system"))
-        act_light = QAction("Light", self)
-        theme_menu.addAction(act_light)
-        act_light.triggered.connect(lambda: self._set_theme("light"))
-        act_dark = QAction("Dark", self)
-        theme_menu.addAction(act_dark)
-        act_dark.triggered.connect(lambda: self._set_theme("dark"))
-        act_custom = QAction("Create Custom", self)
-        theme_menu.addAction(act_custom)
-        act_custom.triggered.connect(self._create_custom_theme)
-
->>>>>>> 577fabd3
         help_menu = self.menuBar().addMenu("&Help")
         act_about = QAction("About", self)
         help_menu.addAction(act_about)
@@ -241,33 +200,6 @@
             try:
                 self.profile.save(Path(path))
                 settings.set_profile_path(path)
-<<<<<<< HEAD
-=======
-            except Exception as e:
-                QMessageBox.critical(self, "Save Error", str(e))
-
-    def _load_last_profile(self) -> None:
-        path = settings.profile_path()
-        if path and Path(path).exists():
-            try:
-                self.profile = Profile.load(Path(path))
-            except Exception:
-                self.profile = None
-
-    def _set_theme(self, mode: str) -> None:
-        settings.set_theme_mode(mode)
-        self._apply_theme()
-
-    def _create_custom_theme(self) -> None:
-        path, _ = QFileDialog.getOpenFileName(
-            self, "Select .qss theme", "", "QSS (*.qss)"
-        )
-        if path:
-            try:
-                settings.set_theme_mode("custom")
-                settings.set_custom_theme_path(path)
-                self._apply_theme()
->>>>>>> 577fabd3
             except Exception as e:
                 QMessageBox.critical(self, "Save Error", str(e))
 
